--- conflicted
+++ resolved
@@ -17,11 +17,7 @@
     :path: "./"
 
 SPEC CHECKSUMS:
-<<<<<<< HEAD
-  FlyHUD: fb3cb0d5f224ad8f38c87fdcd67c7af89e5fe9df
-=======
   FlyHUD: bca55e549f035294957304298fb5196708458ec9
->>>>>>> 281cb5b2
 
 PODFILE CHECKSUM: 646cc23983f93a71c49d4898fe0b2b54871fa91d
 
